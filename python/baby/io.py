--- conflicted
+++ resolved
@@ -155,7 +155,6 @@
                 sub_metadata.append(pd.DataFrame(pair_meta))
                 sub_metadata[-1]['list_index'] = sub_metadata[-1].index
             self._metadata = pd.concat(sub_metadata, axis=0, ignore_index=True)
-<<<<<<< HEAD
             # TODO
             # The following shouldn't be there- nursery is meant to handle any
             # tile size (which is distinct from pixel size)
@@ -165,18 +164,11 @@
             self._metadata.set_index(['experimentID', 'position', 'trap'], inplace=True)
             self._metadata_tp = self._metadata.set_index('tp', append=True)
             # TODO: assert that all index has the same  trainval field
-=======
-            self._metadata = self._metadata.loc[np.array([x[0] for x in
-                                                          self._metadata[
-                                                              'tilesize']]) == 81]  # TODO Remove this fix when tilesize is consistent or normalised
->>>>>>> fc458f53
-
         return self._metadata
 
     @property
     def traps(self, chunk_size=4, min_tp=2, trap_together=True):
         ''' Group the data in chunks to use for cell tracking random forest cross-validation'''
-<<<<<<< HEAD
         # df = self._metadata[self._metadata['train_val']=='training'] #TODO Reconsider this filter
         traps = pd.DataFrame(self._metadata.sort_values(['tp']).groupby(
             ['experimentID', 'position', 'trap'])['tp'].apply(list))
@@ -186,19 +178,6 @@
         traps['indices'] = find_continuous_tps(traps['tp_uniq'], chunk_size)
         traps['cont'] = [l[inds] for i, (l, inds) in enumerate(traps[['tp_uniq', 'indices']].values)]
         #TODO ALAN: Add split operation
-        
-=======
-        df = self._metadata[self._metadata[
-                                'train_val'] == 'training']  # TODO Reconsider this filter
-        traps = pd.DataFrame(df.sort_values(['tp']).groupby(
-            ['experimentID', 'position', 'trap'])['tp'].apply(list))
-        # Some of the next parts are disabled while we find out why there are repeated metadatas
-        # traps = traps.sample(frac=1, random_state=42) # shuffle dataframe
-        traps['tp_uniq'] = traps['tp'].apply(
-            np.unique)  # TODO remove this when metadata issue is fixed
-        traps['cont'] = find_continuous_tps(traps['tp_uniq'], chunk_size)
-        # TODO ALAN: Add split operation
->>>>>>> fc458f53
 
         if not trap_together:  # shuffle after splitting rn chunks?
             traps = traps.sample(frac=1, random_state=24)
@@ -277,20 +256,12 @@
         # Group by path and prefix (i.e., excluding suffix):
         prefix = lambda x: str(x[2].parent) + x[1].group(1)
         first = lambda x: x[0]
-        grouped = [{
-            t: list(ims)
-            for t, ims in groupby(sorted(p, key=first), key=first)
-        }
-<<<<<<< HEAD
-                   for _, p in groupby(matches, key=prefix)]
-
+        grouped = [{t: list(ims)
+                    for t, ims in groupby(sorted(p, key=first), key=first)}
+                    for _, p in groupby(matches, key=prefix)]
         if not only_outlines: # replace imgs with img if only using outlines
             pairs = [(p['img'][0][2], p['lbl'][0][2])
-=======
-            for _, p in groupby(matches, key=prefix)]
-        pairs = [(p['img'][0][2], p['lbl'][0][2])
->>>>>>> fc458f53
-                 for p in grouped
+                        for p in grouped
                  if len(p.get('img', [])) == 1 and len(p.get('lbl', [])) == 1]
         else:
             pairs = [(p['img'][0][2], p['img'][0][2])
@@ -344,7 +315,6 @@
 
     return val
 
-<<<<<<< HEAD
 def find_continuous_tps(uniq_traps, chunk_size):
     tp_distance = uniq_traps.apply(lambda x: np.subtract(x[1:], x[:-1]))
     tp_distance.apply(lambda x: [0 if dif > 1  else dif for dif in x])
@@ -369,29 +339,3 @@
         maxind = sizes.index(np.max(sizes))
         indices = indices[maxind]
     return indices
-            
-=======
-
-def find_continuous_tps(traps, chunk_size):
-    tp_distance = traps.apply(lambda x: np.subtract(x[1:], x[:-1]))
-    tp_distance.apply(lambda x: [0 if dif > 1 else dif for dif in x])
-    traps['valid_chunks'] = tp_distance.apply(
-        lambda x: find_contiguous_ones(array=x, chunk_size=chunk_size))
-    return traps
-
-
-def find_contiguous_ones(array, chunk_size):
-    '''Finds the location of continuous ones in a list of ones and zeros.
-    Returns another list, with the ones summed into one value and all other
-    values as individual zeros'''
-    chunks_list = []
-    if len(array) >= chunk_size:
-        cumsum = 0
-        for i in range(len(array)):
-            if array[i] == 0 or i == len(array):
-                chunks_list.append(cumsum)
-                cumsum = 0
-            else:
-                cumsum += 1
-    return chunks_list
->>>>>>> fc458f53

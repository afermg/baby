--- conflicted
+++ resolved
@@ -5,11 +5,7 @@
 import numpy as np
 from skimage.measure import regionprops_table
 from skimage.draw import polygon
-<<<<<<< HEAD
-from scipy.ndimage.morphology import binary_fill_holes
 import os
-=======
->>>>>>> 64ae26eb
 
 models_path = os.path.join(os.path.dirname(__file__), '..', '..', 'models')
 
@@ -51,13 +47,8 @@
         self.ba_model = ba_model
 
         if ctrack_model is None:
-<<<<<<< HEAD
             ctrack_model_file = os.path.join(models_path,
                                       'ctrack_randomforest_20200325.pkl')
-=======
-            ctrack_model_file = join(models_path,
-                                     'ctrack_randomforest_20200325.pkl')
->>>>>>> 64ae26eb
             with open(ctrack_model_file, 'rb') as file_to_load:
                 ctrack_model = pickle.load(file_to_load)
         self.ctrack_model = ctrack_model

--- conflicted
+++ resolved
@@ -30,16 +30,13 @@
 from .augmentation import (Augmenter, SmoothingSigmaModel, ScalingAugmenter,
                            _filled_canny, _apply_crop)
 from .generator import ImageLabel
+from .visualise import colour_segstack
 from .losses import bce_dice_loss, dice_coeff
 from . import models
 from .segmentation import (binary_edge, mask_iou, squareconn,
                            morph_radial_thresh_fit, draw_radial)
 from .track_trainer import TrackTrainer, BudTrainer
-<<<<<<< HEAD
-from .visualise import colour_segstack
-=======
 from bud_test import BudTrainer
->>>>>>> fb62ce67
 
 custom_objects = {'bce_dice_loss': bce_dice_loss, 'dice_coeff': dice_coeff}
 

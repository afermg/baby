from setuptools import setup, find_packages

setup(
    name='baby',
    version='0.1',
    packages=find_packages('python'),
    package_dir={'': 'python'},
    include_package_data=True,
    entry_points={
        'console_scripts': [
            'baby-phone = baby.server:main',
            'baby-race = baby.speed_tests:main'
            ]
        },
    url='',
    license='',
    author='Julian Pietsch',
    author_email='julian.pietsch@ed.ac.uk',
    description='Birth Annotator for Budding Yeast',
    install_requires=['scipy',
                      'numpy',
                      'pandas',
                      'scikit-image',
<<<<<<< HEAD
                      'scikit-learn',
                      'tensorflow',
                      'tqdm',
=======
                      'tensorflow>=1.14',
>>>>>>> dec4af1c
                      'imageio',
                      'pillow',
                      'matplotlib']
)<|MERGE_RESOLUTION|>--- conflicted
+++ resolved
@@ -21,13 +21,9 @@
                       'numpy',
                       'pandas',
                       'scikit-image',
-<<<<<<< HEAD
                       'scikit-learn',
-                      'tensorflow',
                       'tqdm',
-=======
                       'tensorflow>=1.14',
->>>>>>> dec4af1c
                       'imageio',
                       'pillow',
                       'matplotlib']
